package com.netflix.rx.eureka.server.service;

import java.util.HashMap;
import java.util.Map;
import java.util.Set;
import java.util.UUID;

import com.netflix.rx.eureka.data.Source;
import com.netflix.rx.eureka.protocol.EurekaProtocolError;
import com.netflix.rx.eureka.protocol.replication.RegisterCopy;
import com.netflix.rx.eureka.protocol.replication.UnregisterCopy;
import com.netflix.rx.eureka.protocol.replication.UpdateCopy;
import com.netflix.rx.eureka.registry.Delta;
import com.netflix.rx.eureka.registry.EurekaRegistry;
import com.netflix.rx.eureka.registry.InstanceInfo;
import com.netflix.rx.eureka.transport.MessageConnection;
import org.slf4j.Logger;
import org.slf4j.LoggerFactory;
import rx.Observable;
import rx.Subscriber;
import rx.functions.Action1;

/**
 *
 * @author Nitesh Kant
 */
public class ReplicationChannelImpl extends AbstractChannel<ReplicationChannelImpl.STATES> implements ReplicationChannel {

    private static final Logger logger = LoggerFactory.getLogger(ReplicationChannelImpl.class);
    private final Source replicationSource;
    private final ReplicationChannelMetrics metrics;

    protected enum STATES {Opened, Closed}

    private final Map<String, InstanceInfo> instanceInfoById = new HashMap<>();

<<<<<<< HEAD
    public ReplicationChannelImpl(MessageConnection transport, EurekaRegistry<InstanceInfo> registry, ReplicationChannelMetrics metrics) {
        super(STATES.Opened, transport, registry);

=======
    public ReplicationChannelImpl(ClientConnection transport, EurekaRegistry<InstanceInfo> registry, ReplicationChannelMetrics metrics) {
        super(STATES.Opened, transport, registry, 3, 30000);
        this.replicationSource = Source.replicationSource(UUID.randomUUID().toString());  // FIXME use the sent over replication source id
>>>>>>> 221c310d
        this.metrics = metrics;
        this.metrics.incrementStateCounter(STATES.Opened);

        subscribeToTransportInput(new Action1<Object>() {
            @Override
            public void call(Object message) {
                if (message instanceof RegisterCopy) {
                    InstanceInfo instanceInfo = ((RegisterCopy) message).getInstanceInfo();
                    register(instanceInfo);// No need to subscribe, the register() call does the subscription.
                } else if (message instanceof UnregisterCopy) {
                    unregister(((UnregisterCopy) message).getInstanceId());// No need to subscribe, the unregister() call does the subscription.
                } else if (message instanceof UpdateCopy) {
                    InstanceInfo instanceInfo = ((UpdateCopy) message).getInstanceInfo();
                    update(instanceInfo);// No need to subscribe, the update() call does the subscription.
                } else {
                    sendErrorOnTransport(new EurekaProtocolError("Unexpected message " + message));
                }
            }
        });
    }

    @Override
    public Observable<Void> register(final InstanceInfo instanceInfo) {
        logger.debug("Replicated registry entry: {}", instanceInfo);

        if (STATES.Closed == state.get()) {
            /**
             * Since channel is already closed and hence the transport, we don't need to send an error on transport.
             */
            return Observable.error(CHANNEL_CLOSED_EXCEPTION);
        }
        if (instanceInfoById.containsKey(instanceInfo.getId())) {
            logger.info("Overwriting existing registration entry for instance {}", instanceInfo.getId());
        }

        Observable<Void> registerResult = registry.register(instanceInfo, replicationSource);
        registerResult.subscribe(new Subscriber<Void>() {
            @Override
            public void onCompleted() {
                instanceInfoById.put(instanceInfo.getId(), instanceInfo);
                sendAckOnTransport();
            }

            @Override
            public void onError(Throwable e) {
                sendErrorOnTransport(e);
            }

            @Override
            public void onNext(Void aVoid) {
                // Nothing to do for a void.
            }
        }); // Callers aren't required to subscribe, so it is eagerly subscribed.
        return registerResult;
    }

    @Override
    public Observable<Void> update(final InstanceInfo newInfo) {
        logger.debug("Updating existing registry entry. New info= {}", newInfo);

        if (STATES.Closed == state.get()) {
            /**
             * Since channel is already closed and hence the transport, we don't need to send an error on transport.
             */
            return Observable.error(CHANNEL_CLOSED_EXCEPTION);
        }
        InstanceInfo currentInfo = instanceInfoById.get(newInfo.getId());
        if (currentInfo == null) {
            logger.info("Replication update request for non-existing entry {}; handling it as an initial registration", newInfo.getId());
            return register(newInfo);
        }

        Set<Delta<?>> deltas = newInfo.diffOlder(currentInfo);
        logger.debug("Set of InstanceInfo modified fields: {}", deltas);

        // TODO: shall we chain ack observable with update?
        // TODO: we must handle conflicts somehow like maintaining multiple versions of instanceInfo (per source)
        Observable<Void> updateResult = registry.update(newInfo, deltas, replicationSource);
        updateResult.subscribe(new Subscriber<Void>() {
            @Override
            public void onCompleted() {
                instanceInfoById.put(newInfo.getId(), newInfo);
                sendAckOnTransport();
            }

            @Override
            public void onError(Throwable e) {
                sendErrorOnTransport(e);
            }

            @Override
            public void onNext(Void aVoid) {
                // No op
            }
        });
        return updateResult;
    }

    @Override
    public Observable<Void> unregister(final String instanceId) {
        logger.debug("Removing registration entry for instanceId {}", instanceId);

        if (STATES.Closed == state.get()) {
            /**
             * Since channel is already closed and hence the transport, we don't need to send an error on transport.
             */
            return Observable.error(CHANNEL_CLOSED_EXCEPTION);
        }

        if (!instanceInfoById.containsKey(instanceId)) {
            logger.info("Replicated unregister request for unknown instance {}", instanceId);
            sendAckOnTransport();
            return Observable.empty();
        }

        // TODO: we must handle conflicts somehow like maintaining multiple versions of instanceInfo (per source)
        Observable<Void> updateResult = registry.unregister(instanceId, replicationSource);
        updateResult.subscribe(new Subscriber<Void>() {
            @Override
            public void onCompleted() {
                instanceInfoById.remove(instanceId);
                sendAckOnTransport();
            }

            @Override
            public void onError(Throwable e) {
                sendErrorOnTransport(e);
            }

            @Override
            public void onNext(Void aVoid) {
                // No op
            }
        });
        return updateResult;
    }

    @Override
    protected void _close() {
        if (state.getAndSet(STATES.Closed) == STATES.Closed) {
            return;
        }
        metrics.stateTransition(STATES.Opened, STATES.Closed);
        super._close();
        unregisterAll();
    }

    /**
     * On channel close we have to unregister all registry entries provided by this channel.
     */
    private void unregisterAll() {
        for (String id : instanceInfoById.keySet()) {
            unregister(id);
        }
    }
}<|MERGE_RESOLUTION|>--- conflicted
+++ resolved
@@ -34,15 +34,9 @@
 
     private final Map<String, InstanceInfo> instanceInfoById = new HashMap<>();
 
-<<<<<<< HEAD
     public ReplicationChannelImpl(MessageConnection transport, EurekaRegistry<InstanceInfo> registry, ReplicationChannelMetrics metrics) {
         super(STATES.Opened, transport, registry);
-
-=======
-    public ReplicationChannelImpl(ClientConnection transport, EurekaRegistry<InstanceInfo> registry, ReplicationChannelMetrics metrics) {
-        super(STATES.Opened, transport, registry, 3, 30000);
         this.replicationSource = Source.replicationSource(UUID.randomUUID().toString());  // FIXME use the sent over replication source id
->>>>>>> 221c310d
         this.metrics = metrics;
         this.metrics.incrementStateCounter(STATES.Opened);
 
