--- conflicted
+++ resolved
@@ -4,13 +4,7 @@
 import java.util.List;
 
 import com.netflix.appinfo.InstanceInfo;
-<<<<<<< HEAD
 import com.netflix.discovery.shared.transport.EurekaHttpResponse;
-import com.netflix.eureka.EurekaServerConfig;
-import com.netflix.eureka.registry.PeerAwareInstanceRegistryImpl.Action;
-=======
-import com.netflix.discovery.shared.EurekaHttpClient.HttpResponse;
->>>>>>> 333a91e9
 import com.netflix.eureka.cluster.protocol.ReplicationInstance;
 import com.netflix.eureka.cluster.protocol.ReplicationInstance.ReplicationInstanceBuilder;
 import com.netflix.eureka.cluster.protocol.ReplicationInstanceResponse;
@@ -40,59 +34,10 @@
         this.peerId = peerId;
     }
 
-<<<<<<< HEAD
-    private void executeSingle(List<ReplicationTask> tasks) {
-        for (ReplicationTask task : tasks) {
-            long lastNetworkErrorTime = 0;
-            boolean done;
-            do {
-                done = true;
-                try {
-                    if (isLate(task)) {
-                        continue;
-                    }
-                    DynamicCounter.increment("Single_" + task.getAction().name() + "_tries");
-
-                    EurekaHttpResponse<?> httpResponse = task.execute();
-                    int statusCode = httpResponse.getStatusCode();
-                    Object entity = httpResponse.getEntity();
-                    if (logger.isDebugEnabled()) {
-                        logger.debug("Replication task {} completed with status {}, (includes entity {})", task.getTaskName(), statusCode, entity != null);
-                    }
-                    if (isSuccess(statusCode)) {
-                        DynamicCounter.increment("Single_" + task.getAction().name() + "_success");
-                        task.handleSuccess();
-                    } else {
-                        DynamicCounter.increment("Single_" + task.getAction().name() + "_failure");
-                        task.handleFailure(statusCode, entity);
-                    }
-                } catch (Throwable e) {
-                    if (isNetworkConnectException(e)) {
-                        long now = System.currentTimeMillis();
-                        // We want to retry eagerly, but without flooding log file with tons of error entries.
-                        // As tasks are executed by a pool of threads the error logging multiplies. For example:
-                        // 20 threads * 100ms delay == 200 error entries / sec worst case
-                        // Still we would like to see the exception samples, so we print samples at regular intervals.
-                        if (now - lastNetworkErrorTime > 10000) {
-                            lastNetworkErrorTime = now;
-                            logger.error("Network level connection to peer " + peerId + " for task " + task.getTaskName() + "; retrying after delay", e);
-                        }
-                        try {
-                            Thread.sleep(retrySleepTimeMs);
-                        } catch (InterruptedException ignore) {
-                        }
-                        DynamicCounter.increment(task.getAction().name() + "_retries");
-                        done = false;
-                    } else {
-                        logger.error(peerId + ": " + task.getTaskName() + "Not re-trying this exception because it does not seem to be a network exception", e);
-                    }
-                }
-            } while (!done);
-=======
     @Override
     public ProcessingResult process(ReplicationTask task) {
         try {
-            HttpResponse<?> httpResponse = task.execute();
+            EurekaHttpResponse<?> httpResponse = task.execute();
             int statusCode = httpResponse.getStatusCode();
             Object entity = httpResponse.getEntity();
             if (logger.isDebugEnabled()) {
@@ -115,7 +60,6 @@
                 logger.error(peerId + ": " + task.getTaskName() + "Not re-trying this exception because it does not seem to be a network exception", e);
                 return ProcessingResult.PermanentError;
             }
->>>>>>> 333a91e9
         }
         return ProcessingResult.Success;
     }
@@ -123,33 +67,8 @@
     @Override
     public ProcessingResult process(List<ReplicationTask> tasks) {
         ReplicationList list = createReplicationListOf(tasks);
-<<<<<<< HEAD
-        if (list.getReplicationList().isEmpty()) {
-            return;
-        }
-
-        Action action = list.getReplicationList().get(0).getAction();
-        DynamicCounter.increment("Batch_" + action + "_tries");
-
-        long lastNetworkErrorTime = 0;
-        boolean done;
-        do {
-            done = true;
-            try {
-                EurekaHttpResponse<ReplicationListResponse> response = replicationClient.submitBatchUpdates(list);
-                int statusCode = response.getStatusCode();
-                if (!isSuccess(statusCode)) {
-                    if (statusCode == 503) {
-                        logger.warn("Server busy (503) HTTP status code received from the peer {}; rescheduling tasks after delay", peerId);
-                        rescheduleAfterDelay(tasks);
-                    } else {
-                        // Unexpected error returned from the server. This should ideally never happen.
-                        logger.error("Batch update failure with HTTP status code {}; discarding {} replication tasks", statusCode, tasks.size());
-                    }
-                    return;
-=======
         try {
-            HttpResponse<ReplicationListResponse> response = replicationClient.submitBatchUpdates(list);
+            EurekaHttpResponse<ReplicationListResponse> response = replicationClient.submitBatchUpdates(list);
             int statusCode = response.getStatusCode();
             if (!isSuccess(statusCode)) {
                 if (statusCode == 503) {
@@ -159,7 +78,6 @@
                     // Unexpected error returned from the server. This should ideally never happen.
                     logger.error("Batch update failure with HTTP status code {}; discarding {} replication tasks", statusCode, tasks.size());
                     return ProcessingResult.PermanentError;
->>>>>>> 333a91e9
                 }
             } else {
                 handleBatchResponse(tasks, response.getEntity().getResponseList());
